--- conflicted
+++ resolved
@@ -7,7 +7,9 @@
 
 ## [Unreleased]
 
-<<<<<<< HEAD
+### Changed
+- Update license text to comply with automatic license-check tool.
+
 ## [1.6.0] - 2022-03-08
 
 ### Added
@@ -18,9 +20,6 @@
 
 - Add test capabilities to bring up Gitea instance for manual testing. See
   `test/test_force_existing_branch.sh` for an example.
-=======
-- Update license text to comply with automatic license-check tool.
->>>>>>> 738864a1
 
 ## [1.5.7] - 2022-03-04
 
