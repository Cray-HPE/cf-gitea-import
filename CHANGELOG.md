--- conflicted
+++ resolved
@@ -12,11 +12,8 @@
 - List Python module versions in Dockerfile for the purposes of being logged during builds
 - Pin major/minor versions of Python modules but use latest patch version
 - Bump `wheel` from <0.41,>=0.40 to >=0.40,<0.45 ([#119](https://github.com/Cray-HPE/cf-gitea-import/pull/119))
-<<<<<<< HEAD
 - Bump `pip` from <23.3,>=23.2.1 to >=23.2.1,<24.4 ([#122](https://github.com/Cray-HPE/cf-gitea-import/pull/122))
-=======
 - Bump `setuptools` from <68.1,>=68.0 to >=68.0,<75.4 ([#123](https://github.com/Cray-HPE/cf-gitea-import/pull/123))
->>>>>>> 036674b0
 
 ## [1.10.0] - 2024-01-05
 
