# Changelog

All notable changes to this project will be documented in this file.

The format is based on [Keep a Changelog](https://keepachangelog.com/en/1.0.0/),
and this project adheres to [Semantic Versioning](https://semver.org/spec/v2.0.0.html).

## [Unreleased]

<<<<<<< HEAD
## [1.9.8] - 2024-01-04

### Fixed
- CASMCMS-8885: Fixed bug in semver version sorting
=======
### Changed
- Disabled concurrent Jenkins builds on same branch/commit
- Added build timeout to avoid hung builds

### Dependencies
- Bump `pip` from 23.2 to 23.2.1 ([#93](https://github.com/Cray-HPE/cf-gitea-import/pull/93))
- Bump `actions/checkout` from 3 to 4 ([#96](https://github.com/Cray-HPE/cf-gitea-import/pull/96))
- Bump `gitpython` from 3.1.32 to 3.1.40 ([#97](https://github.com/Cray-HPE/cf-gitea-import/pull/97), [#98](https://github.com/Cray-HPE/cf-gitea-import/pull/98), [#99](https://github.com/Cray-HPE/cf-gitea-import/pull/99), [#101](https://github.com/Cray-HPE/cf-gitea-import/pull/101), [#104](https://github.com/Cray-HPE/cf-gitea-import/pull/104), [#105](https://github.com/Cray-HPE/cf-gitea-import/pull/105))
- Bump `smmap` from 5.0.0 to 5.0.1 ([#100](https://github.com/Cray-HPE/cf-gitea-import/pull/100))
- Bump `stefanzweifel/git-auto-commit-action` from 4 to 5 ([#102](https://github.com/Cray-HPE/cf-gitea-import/pull/102))
- Bump `semver` from 3.0.1 to 3.0.2 ([#103](https://github.com/Cray-HPE/cf-gitea-import/pull/103))
- Bump `gitdb` from 4.0.10 to 4.0.11 ([#106](https://github.com/Cray-HPE/cf-gitea-import/pull/106))
>>>>>>> baded879

## [1.9.7] - 2023-11-07

### Changed
<<<<<<< HEAD
- CASMTRIAGE-6152: Copy files to target only if files exist in /shared directory.
=======
- copy files to target only if files exist in /shared directory.
>>>>>>> baded879

## [1.9.6] - 2023-07-18

### Dependencies
- Bump `gitpython` from 3.1.31 to 3.1.32 (#88)
- Bump `semver` from 3.0.0 to 3.0.1
- Bump `PyYAML` from 6.0 to 6.0.1
- Pin `pip` version to 23.2
- Pin `setuptools` version to 68.0.0
- Pin `wheel` version to 0.40.0

## [1.9.5] - 2023-05-31

### Changed

- CASM-4231: Improved logging for [`argo_entrypoint.sh`](argo_entrypoint.sh) and [`import.py`](import.py) for use with IUF.

## [1.9.4] - 2023-04-14

### Fixed

- CASMINST-5876: Handle `CF_IMPORT_GITEA_REPO` properly when it is the empty string
- CASMINST-5843: Fixing permissions for certs directory for nobody user

## [1.9.3] - 2023-04-14

### Changed

- dependabot: Bump `semver` from 2.13.0 to 3.0.0
- CASMCMS-8540: Switch to CSM-curated alpine base image to resolve security vulnerabilities.

## [1.9.2] - 2023-04-11

### Changed

- dependabot: Bump `gitpython` from 3.1.27 to 3.1.31
- dependabot: Bump `gitdb` from 4.0.9 to 4.0.10
- dependabot: Bump `smmap` from 3.0.1 to 5.0.0

## [1.9.1] - 2023-02-10

### Fixed

- CASMINST-5954: Handle `git rm -rf *` gracefully for empty branch scenarios

## [1.9.0] - 2023-02-01

### Fixed

- CASMINST-5876: Handle `CF_IMPORT_GITEA_REPO` properly when it is the empty string
- CASMINST-5843: Fixing permissions for certs directory for nobody user

## [1.8.1] - 2023-01-30

### Changed

- CASMINST-5866: Adjust log levels for IUF CLI handling
- CASMINST-5866: Handle and skip non-semver branch names gracefully

## [1.8.0] - 2023-01-19

### Added

- Authentication to Artifactory

### Changed

- CASMCMS-8306: Integration IUF changes includes ignoring file read permissions during file uploads to gitea.
- Reformatting code using Black.
- Spelling corrections.
- CASMCMS-8237: Reverting from Github workflow actions back to Jenkins for image publishing
- Removal of istio sidecar check in argo_entrypoint.sh start, required for argo IUF development.
  This will keep the original behavior of entrypoint for backwards compatibility. Argo will override
  upon launch to use the argo_entrypoint.sh.

## [1.7.0] - 2022-08-08

### Fixed

- CRAYSAT-1512: Fixed a bug in which the VCS API URL was not formed correctly
  when the base URL contained path components in it.

### Added

- CRAYSAT-1512: Add an alternate entrypoint so that cf-gitea-import can be
  run directly without waiting on the envoy proxy.

## [1.6.2] - 2022-04-23

### Changed

- CASMINST-4500: Fix git workdir for changes to git behavior as part of fixing
  [a security vulnerability](https://github.blog/2022-04-12-git-security-vulnerability-announced/).

## [1.6.1] - 2022-03-23

### Added

- CASMCMS-7309: Add the 500 status code to the list of http codes to retry

- Update license text to comply with automatic license-check tool.

## [1.6.0] - 2022-03-08

### Added

- Handle repeated import attempts gracefully when the product version has not
  changed. Introduce `CF_IMPORT_FORCE_EXISTING_BRANCH` parameter (default false) to
  allow override of this behavior.

- Add test capabilities to bring up Gitea instance for manual testing. See
  `test/test_force_existing_branch.sh` for an example.

## [1.5.7] - 2022-03-04

### Changed

- Use github public ubuntu runner instead of self-hosted on public repos.

## [1.5.6] - 2022-03-03

### Changed

- Provide docker meta tags for major, major.minor, and major.minor.patch versions

## [1.5.5] - 2022-03-03

### Changed

- Update Dockerfile to use alpine:3.15 for CVE remediation.

## [1.5.4] - 2022-03-01

### Changed

- Update the image signing and software bill of materials github actions (Cray
  HPE internal actions) to use the preferred GCP authentication. The workflows
  in this repo already use a floating version, but workflow permissions need
  to be updated to allow for the new signing actions to work.

- [dependabot] Bump actions/checkout from 2 to 3

- [dependabot] Bump ffurrer2/extract-release-notes from 1.11.0 to 1.12.0

- [dependabot] Bump gitpython from 3.1.26 to 3.1.27

## [1.5.3] - 2022-02-15

### Added

- Push all tags to registry, not just the semver+builddate+sha tag.

## [1.5.2] - 2022-02-08

### Changed

- Use the csm-gitflow-mergeback action instead of defining it in this repo

## [1.5.1] - 2022-02-07

### Changed

- Fix changelog to point to proper repository, github releases @rkleinman-hpe

## [1.5.0] - 2022-02-07

### Changed

- Convert repo to gitflow development process; add GH actions workflows @rkleinman-hpe

## [1.4.64] - 2021-11-19

### Added

- CASMINST-3525: remove branch protections instead of enabling push by @rkleinman-hpe  (CSM 1.0)

## [1.4.54] - 2021-08-25

### Added

- CASMCMS-7443: non-root user for container image (CSM 1.2)

## [1.3.36] - 2021-08-24

### Added

- CASMCMS-7443: non-root user for container image (CSM 1.1)

## [1.2.20] - 2021-11-19

### Added

- CASMINST-3525: remove branch protections instead of enabling push by @rkleinman-hpe  (CSM 1.0)

## [1.2.0] - 2021-02-24

### Added

- CASMCMS-6564: Introduce `CF_IMPORT_PRIVATE_REPO`, all repos set to private by default @rkleinman-hpe

## [1.1.3] - 2021-02-08

### Changed

- CASMCMS-6619: Wait for Gitea to be available before attempting to import to Gitea @rkleinman-hpe

## [1.0.4] - 2020-11-20

### Added

- CASMCMS-6111: Add protection of pristine branches, results output for product catalog @rkleinman-hpe

## [1.0.3] - (no date)

### Changed

- CASMCMS-5896: BUGFIX switch git checkout -b to -B @rkleinman-hpe

## [1.0.2] - 2020-08-18

### Added

- CASMCMS-5795: Add PyYAML @rkleinman-hpe

## [1.0.1] - 2020-09-01

### Added

- CASMCMS-5552: Enable override of version by file; /shared overwrite @rkleinman-hpe

## [1.0.0] - (no date)

### Added

- Initial implementation @rkleinman-hpe

<<<<<<< HEAD
[Unreleased]: https://github.com/Cray-HPE/cf-gitea-import/compare/v1.9.8...HEAD

[1.9.8]: https://github.com/Cray-HPE/cf-gitea-import/releases/tag/v1.9.8
=======
[Unreleased]: https://github.com/Cray-HPE/cf-gitea-import/compare/v1.9.7...HEAD
>>>>>>> baded879

[1.9.7]: https://github.com/Cray-HPE/cf-gitea-import/releases/tag/v1.9.7

[1.9.6]: https://github.com/Cray-HPE/cf-gitea-import/releases/tag/v1.9.6

[1.9.5]: https://github.com/Cray-HPE/cf-gitea-import/releases/tag/v1.9.5

[1.9.4]: https://github.com/Cray-HPE/cf-gitea-import/releases/tag/v1.9.4

[1.9.3]: https://github.com/Cray-HPE/cf-gitea-import/releases/tag/v1.9.3

[1.9.2]: https://github.com/Cray-HPE/cf-gitea-import/releases/tag/v1.9.2

[1.9.1]: https://github.com/Cray-HPE/cf-gitea-import/releases/tag/v1.9.1

[1.9.0]: https://github.com/Cray-HPE/cf-gitea-import/releases/tag/v1.9.0

[1.8.1]: https://github.com/Cray-HPE/cf-gitea-import/releases/tag/v1.8.1

[1.8.0]: https://github.com/Cray-HPE/cf-gitea-import/releases/tag/v1.8.0

[1.7.0]: https://github.com/Cray-HPE/cf-gitea-import/releases/tag/v1.7.0

[1.6.2]: https://github.com/Cray-HPE/cf-gitea-import/releases/tag/v1.6.2

[1.6.1]: https://github.com/Cray-HPE/cf-gitea-import/releases/tag/v1.6.1

[1.6.0]: https://github.com/Cray-HPE/cf-gitea-import/releases/tag/v1.6.0

[1.5.7]: https://github.com/Cray-HPE/cf-gitea-import/releases/tag/v1.5.7

[1.5.6]: https://github.com/Cray-HPE/cf-gitea-import/releases/tag/v1.5.6

[1.5.5]: https://github.com/Cray-HPE/cf-gitea-import/releases/tag/v1.5.5

[1.5.4]: https://github.com/Cray-HPE/cf-gitea-import/releases/tag/v1.5.4

[1.5.3]: https://github.com/Cray-HPE/cf-gitea-import/releases/tag/v1.5.3

[1.5.2]: https://github.com/Cray-HPE/cf-gitea-import/releases/tag/v1.5.2

[1.5.1]: https://github.com/Cray-HPE/cf-gitea-import/releases/tag/v1.5.1

[1.5.0]: https://github.com/Cray-HPE/cf-gitea-import/releases/tag/v1.5.0

[1.4.64]: https://github.com/Cray-HPE/cf-gitea-import/releases/tag/v1.4.64

[1.4.54]: https://github.com/Cray-HPE/cf-gitea-import/releases/tag/v1.4.54

[1.3.36]: https://github.com/Cray-HPE/cf-gitea-import/releases/tag/v1.3.36

[1.2.20]: https://github.com/Cray-HPE/cf-gitea-import/releases/tag/v1.2.20

[1.2.0]: https://github.com/Cray-HPE/cf-gitea-import/compare/v1.1.3...v1.2.0

[1.1.3]: https://github.com/Cray-HPE/cf-gitea-import/compare/v1.0.4...v1.1.3

[1.0.4]: https://github.com/Cray-HPE/cf-gitea-import/compare/v1.0.3...v1.0.4

[1.0.3]: https://github.com/Cray-HPE/cf-gitea-import/compare/v1.0.2...v1.0.3

[1.0.2]: https://github.com/Cray-HPE/cf-gitea-import/compare/v1.0.1...v1.0.2

[1.0.1]: https://github.com/Cray-HPE/cf-gitea-import/compare/v1.0.0...v1.0.1<|MERGE_RESOLUTION|>--- conflicted
+++ resolved
@@ -7,12 +7,6 @@
 
 ## [Unreleased]
 
-<<<<<<< HEAD
-## [1.9.8] - 2024-01-04
-
-### Fixed
-- CASMCMS-8885: Fixed bug in semver version sorting
-=======
 ### Changed
 - Disabled concurrent Jenkins builds on same branch/commit
 - Added build timeout to avoid hung builds
@@ -25,16 +19,16 @@
 - Bump `stefanzweifel/git-auto-commit-action` from 4 to 5 ([#102](https://github.com/Cray-HPE/cf-gitea-import/pull/102))
 - Bump `semver` from 3.0.1 to 3.0.2 ([#103](https://github.com/Cray-HPE/cf-gitea-import/pull/103))
 - Bump `gitdb` from 4.0.10 to 4.0.11 ([#106](https://github.com/Cray-HPE/cf-gitea-import/pull/106))
->>>>>>> baded879
+
+## [1.9.8] - 2024-01-04
+
+### Fixed
+- CASMCMS-8885: Fixed bug in semver version sorting
 
 ## [1.9.7] - 2023-11-07
 
 ### Changed
-<<<<<<< HEAD
 - CASMTRIAGE-6152: Copy files to target only if files exist in /shared directory.
-=======
-- copy files to target only if files exist in /shared directory.
->>>>>>> baded879
 
 ## [1.9.6] - 2023-07-18
 
@@ -271,13 +265,9 @@
 
 - Initial implementation @rkleinman-hpe
 
-<<<<<<< HEAD
 [Unreleased]: https://github.com/Cray-HPE/cf-gitea-import/compare/v1.9.8...HEAD
 
 [1.9.8]: https://github.com/Cray-HPE/cf-gitea-import/releases/tag/v1.9.8
-=======
-[Unreleased]: https://github.com/Cray-HPE/cf-gitea-import/compare/v1.9.7...HEAD
->>>>>>> baded879
 
 [1.9.7]: https://github.com/Cray-HPE/cf-gitea-import/releases/tag/v1.9.7
 
