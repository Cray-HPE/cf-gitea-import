--- conflicted
+++ resolved
@@ -7,7 +7,6 @@
 
 ## [Unreleased]
 
-<<<<<<< HEAD
 ## [1.6.2] - 2022-04-23
 
 ### Changed
@@ -15,8 +14,6 @@
 - CASMINST-4500: Fix git workdir for changes to git behavior as part of fixing
   [a security vulnerability](https://github.blog/2022-04-12-git-security-vulnerability-announced/).
 
-=======
->>>>>>> 977cf26e
 ## [1.6.1] - 2022-03-23
 
 ### Added
