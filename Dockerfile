--- conflicted
+++ resolved
@@ -20,11 +20,7 @@
 # OTHER DEALINGS IN THE SOFTWARE.
 #
 # (MIT License)
-<<<<<<< HEAD
-ARG BASE_CONTAINER=artifactory.algol60.net/docker.io/alpine:3.13.5
-=======
 ARG BASE_CONTAINER=artifactory.algol60.net/docker.io/alpine:3.13
->>>>>>> c3002979
 FROM ${BASE_CONTAINER} as base
 ARG PIP_INDEX_URL=https://arti.dev.cray.com:443/artifactory/api/pypi/pypi-remote/simple
 WORKDIR /
@@ -63,9 +59,8 @@
       curl \
       py3-pip && \
     apk -U upgrade --no-cache
-<<<<<<< HEAD
 ADD requirements.txt constraints.txt ./
-RUN PIP_INDEX_URL=${PIP_INDEX_URL} pip install --no-cache-dir -r requirements.txt && \
+RUN PIP_INDEX_URL=${PIP_INDEX_URL} pip3 install --no-cache-dir -r requirements.txt && \
     rm -rf requirements.txt constraints.txt && \
     mkdir -p /opt/csm && \
     chown nobody:nobody /opt/csm
@@ -73,10 +68,4 @@
 USER nobody:nobody
 RUN mkdir -p ${CF_IMPORT_CONTENT} /opt/csm/cf-gitea-import /results
 ADD entrypoint.sh import.py /opt/csm/cf-gitea-import/
-ENTRYPOINT ["/opt/csm/cf-gitea-import/entrypoint.sh"]
-
-=======
-ADD entrypoint.sh requirements.txt constraints.txt import.py ./
-RUN PIP_INDEX_URL=${PIP_INDEX_URL} pip3 install --no-cache-dir -r requirements.txt
-ENTRYPOINT ["/entrypoint.sh"]
->>>>>>> c3002979
+ENTRYPOINT ["/opt/csm/cf-gitea-import/entrypoint.sh"]