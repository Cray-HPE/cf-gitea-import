--- conflicted
+++ resolved
@@ -1,14 +1,8 @@
 # cf-gitea-import
 
-<<<<<<< HEAD
-This is a base image that can be used by product teams to import their content
-(usually Ansible plays and roles for use with CFS) into a Gitea repository
-running on a Cray EX-1 system.
-=======
 `cf-gitea-import` is a base image that can be used by product teams to import
 their configuration content (Ansible plays and roles for use with CFS) into
 a Gitea repository running on a Cray Shasta EX-1 system installed with CSM.
->>>>>>> b8e4ade9
 
 Users should provide a Dockerfile that installs their content (via RPMs or
 however their content is packaged) and then use this base image to take
